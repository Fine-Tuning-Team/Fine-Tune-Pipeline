<<<<<<< HEAD
# Fine-Tune-Pipeline
Fine tuning pipeline to be used with Github actions or Jenkins






























=======
# Fine-Tune Pipeline

A comprehensive fine-tuning pipeline for language models with evaluation and inference capabilities, designed for use with GitHub Actions or Jenkins.

## 🚀 Features

- **Easy Configuration**: TOML-based configuration system
- **Modern Architecture**: Built with Unsloth, Transformers, and TRL
- **Comprehensive Evaluation**: Multiple evaluation metrics
- **CI/CD Ready**: GitHub Actions and Jenkins integration
- **Memory Efficient**: 4-bit/8-bit quantization support
- **Experiment Tracking**: Weights & Biases integration

## 📚 Documentation

Complete documentation is available at: **[https://your-username.github.io/Fine-Tune-Pipeline](https://your-username.github.io/Fine-Tune-Pipeline)**

### Quick Links

- [Installation Guide](https://your-username.github.io/Fine-Tune-Pipeline/getting-started/installation/)
- [Quick Start Tutorial](https://your-username.github.io/Fine-Tune-Pipeline/getting-started/quick-start/)
- [Configuration Reference](https://your-username.github.io/Fine-Tune-Pipeline/configuration/overview/)
- [API Documentation](https://your-username.github.io/Fine-Tune-Pipeline/api-reference/)

## 🏃 Quick Start

1. **Install dependencies**:

   ```bash
   uv sync
   ```

2. **Set up API keys** (see [Environment Setup](https://your-username.github.io/Fine-Tune-Pipeline/getting-started/environment-setup/)):

   ```bash
   export HF_TOKEN="your_hf_token"
   export WANDB_TOKEN="your_wandb_key"
   ```

3. **Run fine-tuning**:

   ```bash
   uv run app/finetuner.py --hf-key "your_hf_token" --wandb-key "your_wandb_key"
   ```

4. **Run inference**:

   ```bash
   uv run app/inferencer.py --hf-key "your_hf_token"
   ```

5. **Evaluate results**:

   ```bash
   uv run app/evaluator.py --openai-key "your_openai_key"
   ```

## 🏗️ Architecture

The pipeline consists of three main components:

- **Fine-Tuner** (`app/finetuner.py`): LoRA-based model fine-tuning
- **Inferencer** (`app/inferencer.py`): Model inference and prediction
- **Evaluator** (`app/evaluator.py`): Comprehensive model evaluation

## 📊 Supported Models

- Qwen 2.5 series
- Llama models  
- Mistral models
- Any model compatible with Unsloth

## 🛠️ Development

### Building Documentation

```bash
# Install docs dependencies
uv sync --extra docs

# Serve locally
uv run mkdocs serve

# Build static site
uv run mkdocs build
```

### Running Tests

```bash
uv run pytest
```

## 🤝 Contributing

Please read our [Contributing Guide](https://your-username.github.io/Fine-Tune-Pipeline/contributing/) for details on how to contribute to this project.

## 📄 License

This project is licensed under the MIT License - see the [LICENSE](LICENSE) file for details.

## 🙏 Acknowledgments

- [Unsloth](https://github.com/unslothai/unsloth) for efficient fine-tuning
- [Hugging Face](https://huggingface.co/) for models and datasets
- [Weights & Biases](https://wandb.ai/) for experiment tracking
>>>>>>> 65c2131e
<|MERGE_RESOLUTION|>--- conflicted
+++ resolved
@@ -1,37 +1,4 @@
-<<<<<<< HEAD
-# Fine-Tune-Pipeline
-Fine tuning pipeline to be used with Github actions or Jenkins
 
-
-
-
-
-
-
-
-
-
-
-
-
-
-
-
-
-
-
-
-
-
-
-
-
-
-
-
-
-
-=======
 # Fine-Tune Pipeline
 
 A comprehensive fine-tuning pipeline for language models with evaluation and inference capabilities, designed for use with GitHub Actions or Jenkins.
@@ -137,5 +104,4 @@
 
 - [Unsloth](https://github.com/unslothai/unsloth) for efficient fine-tuning
 - [Hugging Face](https://huggingface.co/) for models and datasets
-- [Weights & Biases](https://wandb.ai/) for experiment tracking
->>>>>>> 65c2131e
+- [Weights & Biases](https://wandb.ai/) for experiment tracking
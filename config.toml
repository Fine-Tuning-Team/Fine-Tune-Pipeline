[fine_tuner]
<<<<<<< HEAD
base_model_id = "unsloth/Qwen2.5-0.5B-Instruct-unsloth-bnb-4bit"  # Hugging Face model ID or local path
=======

base_model_id = "unsloth/gemma-3-4b-it"  # Hugging Face model ID or local path
>>>>>>> 941018bb
is_multimodel = false  # Set to true if the model is multimodal (vision + language)
finetune_vision_layers = false  # Not applicable for non-multimodal models
finetune_language_layers = false  # Not applicable for non-multimodal models
finetune_attention_modules = false  # Not applicable for non-multimodal models
finetune_mlp_modules = false  # Not applicable for non-multimodal models
max_sequence_length = 4096
dtype = "null"  # Can be "float16", "bfloat16", or null for auto
load_in_4bit = true
load_in_8bit = false    
full_finetuning = false
rank = 16
lora_alpha = 16
lora_dropout = 0.1
target_modules = ["q_proj", "k_proj", "v_proj", "o_proj", "gate_proj", "up_proj", "down_proj"]
bias = "none"
training_data_id = "rtweera/simple_implicit_n_qa_results_v2"  # Hugging Face dataset ID or local path
validation_data_id = "null"  # Optional
dataset_num_proc = 4  # Number of processes for dataset loading
question_column = "question"
ground_truth_column = "answer"
system_prompt_column = "null"  # Optional, can be null
system_prompt_override_text = "null"  # Optional, can be null
run_name = "null"  # Leave null for random name; used for both wandb and mlflow
run_name_prefix = "" 
run_name_suffix = ""
wandb_project_name = "fine-tuning-project-ci-cd"
device_train_batch_size = 4
device_validation_batch_size = 4
grad_accumulation = 4
epochs = 3
learning_rate = 0.0002
warmup_steps = 5
optimizer = "paged_adamw_8bit"
weight_decay = 0.01
lr_scheduler_type = "linear"
seed = 42  # Random seed for reproducibility
log_steps = 1  # Log every n steps
log_first_step = true
save_steps = 20  # Save every n steps
save_total_limit = 3  # Limit the number of saved checkpoints
push_to_hub = true  # Push the model to Hugging Face Hub
report_to = "mlflow"  # Reporting tool, e.g., "wandb", "tensorboard", "none"  # Local directory to save the model and checkpoints
packing = false  # Can make 5x training faster, for shorter sequences
use_gradient_checkpointing = "unsloth"  # Can be true, false, or "unsloth"
use_flash_attention = true
use_rslora = false
loftq_config = "null"  # Can be null
question_part = "<start_of_turn>user\n"
answer_part = "<start_of_turn>model\n"
train_on_responses_only = true  # If True, only train (i.e., calculate loss) on responses, not questions

[inferencer]
max_sequence_length = 4096
dtype = "null"  # Can be "float16", "bfloat16", or null for auto
load_in_4bit = true
load_in_8bit = false
testing_data_id = "rtweera/user_centric_results_v2"  # Same as fine_tuner or different test set
question_column = "question"
ground_truth_column = "answer"
system_prompt_column = "null"  # Optional, can be null
system_prompt_override_text = "null"  # Optional, can be null
max_new_tokens = 512
use_cache = true
temperature = 0.7
min_p = 0.1
hf_user_id = "rtweera"  # Used to generate model path
run_name = "null"  # Leave null for random name; used for both dataset and mlflow
run_name_prefix = "" 
run_name_suffix = ""

[evaluator]
metrics = ["bleu_score", "rouge_score", "factual_correctness"]  # List of evaluation metrics
# LIST OF SUPPORTED METRICS:
# "bleu_score", "rouge_score", "factual_correctness", "semantic_similarity", "answer_accuracy", "answer_relevancy", "answer_correctness"
# INFO: The "semantic_similarity" metric disables the token count and cost calculation
llm = "gpt-4o-mini"  # LLM for evaluation
embedding = "text-embedding-3-small"  # embedding model for semantic evaluation
run_name = "null"  # Leave null for random name; used for both dataset and mlflow
run_name_prefix = ""
run_name_suffix = ""
cost_per_million_input_tokens = 0.15  # Cost per million input tokens in USD
cost_per_million_output_tokens = 0.60  # Cost per million output tokens in USD
hf_user_id = "rtweera"  # Hugging Face user ID for repository creation

[mlflow]
tracking_uri = "https://33008a58-e51f-4442-994c-c4841203c6fb.e1-us-east-azure.choreoapps.dev"  # MLflow tracking server URI
experiment_name = "full-pipeline-experiment"  # MLflow experiment name
run_name = "v0.22.0"  # Leave null for auto-generated name
run_name_prefix = ""
run_name_suffix = ""  # Suffix to append to run name

[pipeline]
enable_finetuning = true  # Enable fine-tuning
enable_inference = true  # Enable inference
enable_evaluation = true  # Enable evaluation
stop_after_finetuning = false  # Stop after fine-tuning
stop_after_inference = false  # Stop after inference
<|MERGE_RESOLUTION|>--- conflicted
+++ resolved
@@ -1,10 +1,5 @@
 [fine_tuner]
-<<<<<<< HEAD
 base_model_id = "unsloth/Qwen2.5-0.5B-Instruct-unsloth-bnb-4bit"  # Hugging Face model ID or local path
-=======
-
-base_model_id = "unsloth/gemma-3-4b-it"  # Hugging Face model ID or local path
->>>>>>> 941018bb
 is_multimodel = false  # Set to true if the model is multimodal (vision + language)
 finetune_vision_layers = false  # Not applicable for non-multimodal models
 finetune_language_layers = false  # Not applicable for non-multimodal models
